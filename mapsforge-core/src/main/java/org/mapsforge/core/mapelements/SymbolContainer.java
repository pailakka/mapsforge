--- conflicted
+++ resolved
@@ -75,12 +75,8 @@
 		return result;
 	}
 
-<<<<<<< HEAD
+	@Override
 	public void draw(Canvas canvas, Point origin, Matrix matrix, final Rotation rotation) {
-=======
-	@Override
-	public void draw(Canvas canvas, Point origin, Matrix matrix) {
->>>>>>> ff88544c
 		matrix.reset();
 		// We cast to int for pixel perfect positioning
 		matrix.translate((int) (this.xy.x - origin.x + boundary.left), (int) (this.xy.y - origin.y + boundary.top));
