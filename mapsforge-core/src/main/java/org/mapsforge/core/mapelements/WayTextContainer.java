/*
 * Copyright 2010, 2011, 2012, 2013 mapsforge.org
 * Copyright 2014 Ludwig M Brinckmann
 *
 * This program is free software: you can redistribute it and/or modify it under the
 * terms of the GNU Lesser General Public License as published by the Free Software
 * Foundation, either version 3 of the License, or (at your option) any later version.
 *
 * This program is distributed in the hope that it will be useful, but WITHOUT ANY
 * WARRANTY; without even the implied warranty of MERCHANTABILITY or FITNESS FOR A
 * PARTICULAR PURPOSE. See the GNU Lesser General Public License for more details.
 *
 * You should have received a copy of the GNU Lesser General Public License along with
 * this program. If not, see <http://www.gnu.org/licenses/>.
 */
package org.mapsforge.core.mapelements;


import org.mapsforge.core.graphics.Canvas;
import org.mapsforge.core.graphics.Display;
import org.mapsforge.core.graphics.Matrix;
import org.mapsforge.core.graphics.Paint;
import org.mapsforge.core.model.Point;
import org.mapsforge.core.model.Rectangle;
import org.mapsforge.core.model.Rotation;

public class WayTextContainer extends MapElementContainer {

	private final Paint paintFront;
	private final Paint paintBack;
	private final String text;
	private final Point end;

	public WayTextContainer(Point point, Point end, Display display, int priority, String text, Paint paintFront, Paint paintBack, double textHeight) {
		super(point, display, priority);
		this.text = text;
		this.paintFront = paintFront;
		this.paintBack = paintBack;
		this.end = end;

		this.boundary = null;
		// a way text container should always run left to right, but I leave this in because it might matter
		// if we support right-to-left text.
		// we also need to make the container larger by textHeight as otherwise the end points do
		// not correctly reflect the size of the text on screen
		this.boundaryAbsolute = new Rectangle(Math.min(point.x, end.x), Math.min(point.y, end.y),
				Math.max(point.x, end.x), Math.max(point.y, end.y)).envelope(textHeight/2d);
	}

<<<<<<< HEAD
	public void draw(Canvas canvas, Point origin, Matrix matrix, final Rotation rotation) {

=======
	@Override
	public void draw(Canvas canvas, Point origin, Matrix matrix) {
>>>>>>> ff88544c
		Point adjustedStart = xy.offset(-origin.x, -origin.y);
		Point adjustedEnd = end.offset(-origin.x, -origin.y);

		// compute direction of text in presence of rotation, we want the text to read from left
		// to right, so that characters are never upside down.
		boolean swapDirection;
		if (!Rotation.noRotation(rotation)) {
			Point startRotated = rotation.reverseRotation().rotate(xy);
			Point endRotated = rotation.reverseRotation().rotate(end);
			swapDirection = startRotated.x > endRotated.x;
		} else {
			swapDirection = end.x < xy.x;
		}
		if (swapDirection) {
			// swap positions so that text is drawn from left to right.
			// TODO: RTL languages
			Point tmp = adjustedEnd;
			adjustedEnd = adjustedStart;
			adjustedStart = tmp;
		}

		if (this.paintBack != null) {
			canvas.drawTextRotated(text, (int) (adjustedStart.x),
				(int) (adjustedStart.y),
				(int) (adjustedEnd.x),
				(int) (adjustedEnd.y), this.paintBack);
		}
		canvas.drawTextRotated(text, (int) (adjustedStart.x),
				(int) (adjustedStart.y),
				(int) (adjustedEnd.x),
				(int) (adjustedEnd.y), this.paintFront);
	}

	@Override
	public String toString() {
		StringBuilder stringBuilder = new StringBuilder();
		stringBuilder.append(super.toString());
		stringBuilder.append(", text=");
		stringBuilder.append(this.text);
		return stringBuilder.toString();
	}

}<|MERGE_RESOLUTION|>--- conflicted
+++ resolved
@@ -47,13 +47,8 @@
 				Math.max(point.x, end.x), Math.max(point.y, end.y)).envelope(textHeight/2d);
 	}
 
-<<<<<<< HEAD
+	@Override
 	public void draw(Canvas canvas, Point origin, Matrix matrix, final Rotation rotation) {
-
-=======
-	@Override
-	public void draw(Canvas canvas, Point origin, Matrix matrix) {
->>>>>>> ff88544c
 		Point adjustedStart = xy.offset(-origin.x, -origin.y);
 		Point adjustedEnd = end.offset(-origin.x, -origin.y);
 
