--- conflicted
+++ resolved
@@ -52,7 +52,6 @@
 	private final LayerManager layerManager;
 	private MapScaleBar mapScaleBar;
 	private final Model model;
-
 
 	public MapView() {
 		super();
@@ -143,25 +142,16 @@
 	}
 
 	@Override
+	public Rotation getMapRotation() {
+		return this.getModel().mapViewPosition.getRotation();
+	}
+
+	@Override
 	public MapScaleBar getMapScaleBar() {
 		return this.mapScaleBar;
 	}
 
 	@Override
-<<<<<<< HEAD
-	public Rotation getMapRotation() {
-		return this.getModel().mapViewPosition.getRotation();
-	}
-
-	@Override
-	public void setMapScaleBar(MapScaleBar mapScaleBar) {
-		this.mapScaleBar.destroy();
-		this.mapScaleBar=mapScaleBar;
-	}
-
-	@Override
-=======
->>>>>>> ff88544c
 	public Model getModel() {
 		return this.model;
 	}
@@ -176,7 +166,6 @@
 		this.fpsCounter.draw(graphicContext);
 	}
 
-<<<<<<< HEAD
 	/**
 	 * Rotates the view by degrees around pivot point.
 	 * @param rotation
@@ -186,7 +175,6 @@
 		this.getModel().mapViewPosition.setRotation(rotation);
 	}
 
-=======
 	@Override
 	public void setCenter(LatLong center) {
 		this.model.mapViewPosition.setCenter(center);
@@ -202,5 +190,4 @@
 	public void setZoomLevel(byte zoomLevel) {
 		this.model.mapViewPosition.setZoomLevel(zoomLevel);
 	}
->>>>>>> ff88544c
 }