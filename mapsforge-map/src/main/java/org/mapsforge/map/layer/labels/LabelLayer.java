/*
 * Copyright 2014-2016 Ludwig M Brinckmann
 *
 * This program is free software: you can redistribute it and/or modify it under the
 * terms of the GNU Lesser General Public License as published by the Free Software
 * Foundation, either version 3 of the License, or (at your option) any later version.
 *
 * This program is distributed in the hope that it will be useful, but WITHOUT ANY
 * WARRANTY; without even the implied warranty of MERCHANTABILITY or FITNESS FOR A
 * PARTICULAR PURPOSE. See the GNU Lesser General Public License for more details.
 *
 * You should have received a copy of the GNU Lesser General Public License along with
 * this program. If not, see <http://www.gnu.org/licenses/>.
 */
package org.mapsforge.map.layer.labels;

import org.mapsforge.core.graphics.Canvas;
import org.mapsforge.core.graphics.GraphicFactory;
import org.mapsforge.core.mapelements.MapElementContainer;
import org.mapsforge.core.graphics.Matrix;
import org.mapsforge.core.model.BoundingBox;
import org.mapsforge.core.model.Point;
import org.mapsforge.core.model.Rotation;
import org.mapsforge.core.model.Tile;
import org.mapsforge.map.layer.Layer;
import org.mapsforge.map.util.LayerUtil;

import java.util.Collections;
import java.util.List;

public class LabelLayer extends Layer {


	protected final LabelStore labelStore;
	protected final Matrix matrix;
	protected List<MapElementContainer> elementsToDraw;
	protected Tile upperLeft;
	protected Tile lowerRight;
	protected int lastLabelStoreVersion;


	public LabelLayer(GraphicFactory graphicFactory, LabelStore labelStore) {
		this.labelStore = labelStore;
		this.matrix = graphicFactory.createMatrix();
		this.lastLabelStoreVersion = -1;
	}

	@Override
	public void draw(BoundingBox boundingBox, byte zoomLevel, Canvas canvas, Point topLeftPoint, final Rotation rotation) {

<<<<<<< HEAD
		Set<Tile> currentTileSet = LayerUtil.getTiles(boundingBox, rotation, zoomLevel, displayModel.getTileSize());
		if (!currentTileSet.equals(lastTileSet) || lastLabelStoreVersion != labelStore.getVersion()) {
=======
		Tile newUpperLeft = LayerUtil.getUpperLeft(boundingBox, zoomLevel, displayModel.getTileSize());
		Tile newLowerRight = LayerUtil.getLowerRight(boundingBox, zoomLevel, displayModel.getTileSize());
		if (!newUpperLeft.equals(this.upperLeft) || !newLowerRight.equals(this.lowerRight)
				|| lastLabelStoreVersion != labelStore.getVersion()) {
>>>>>>> ea95dcfd
			// only need to get new data set if either set of tiles changed or the label store
			this.upperLeft = newUpperLeft;
			this.lowerRight = newLowerRight;
			lastLabelStoreVersion = labelStore.getVersion();
			List<MapElementContainer> visibleItems = this.labelStore.getVisibleItems(upperLeft, lowerRight);

			elementsToDraw = LayerUtil.collisionFreeOrdered(visibleItems);

			// TODO this is code duplicated from CanvasRasterer::drawMapElements, should be factored out
			// what LayerUtil.collisionFreeOrdered gave us is a list where highest priority comes first,
			// so we need to reverse that in order to
			// draw elements in order of priority: lower priority first, so more important
			// elements will be drawn on top (in case of display=true) items.
			Collections.sort(elementsToDraw);
		}

		draw(canvas, topLeftPoint);
	}

	protected void draw(Canvas canvas, Point topLeftPoint) {
		for (MapElementContainer item : elementsToDraw) {
			item.draw(canvas, topLeftPoint, this.matrix, rotation);
		}

	}

}

<|MERGE_RESOLUTION|>--- conflicted
+++ resolved
@@ -46,17 +46,12 @@
 	}
 
 	@Override
-	public void draw(BoundingBox boundingBox, byte zoomLevel, Canvas canvas, Point topLeftPoint, final Rotation rotation) {
+	public void draw(BoundingBox boundingBox, byte zoomLevel, Canvas canvas, Point topLeftPoint, Rotation rotation) {
 
-<<<<<<< HEAD
-		Set<Tile> currentTileSet = LayerUtil.getTiles(boundingBox, rotation, zoomLevel, displayModel.getTileSize());
-		if (!currentTileSet.equals(lastTileSet) || lastLabelStoreVersion != labelStore.getVersion()) {
-=======
 		Tile newUpperLeft = LayerUtil.getUpperLeft(boundingBox, zoomLevel, displayModel.getTileSize());
 		Tile newLowerRight = LayerUtil.getLowerRight(boundingBox, zoomLevel, displayModel.getTileSize());
 		if (!newUpperLeft.equals(this.upperLeft) || !newLowerRight.equals(this.lowerRight)
 				|| lastLabelStoreVersion != labelStore.getVersion()) {
->>>>>>> ea95dcfd
 			// only need to get new data set if either set of tiles changed or the label store
 			this.upperLeft = newUpperLeft;
 			this.lowerRight = newLowerRight;
@@ -73,10 +68,10 @@
 			Collections.sort(elementsToDraw);
 		}
 
-		draw(canvas, topLeftPoint);
+		draw(canvas, topLeftPoint, rotation);
 	}
 
-	protected void draw(Canvas canvas, Point topLeftPoint) {
+	protected void draw(Canvas canvas, Point topLeftPoint, Rotation rotation) {
 		for (MapElementContainer item : elementsToDraw) {
 			item.draw(canvas, topLeftPoint, this.matrix, rotation);
 		}
