--- conflicted
+++ resolved
@@ -25,28 +25,17 @@
 import org.mapsforge.map.layer.labels.TileBasedLabelStore;
 import org.mapsforge.map.model.DisplayModel;
 import org.mapsforge.map.model.MapViewPosition;
-<<<<<<< HEAD
-=======
 import org.mapsforge.map.model.common.Observer;
->>>>>>> afd18a0f
 import org.mapsforge.map.reader.MapDataStore;
 import org.mapsforge.map.rendertheme.XmlRenderTheme;
 import org.mapsforge.map.rendertheme.rule.RenderThemeFuture;
 
-<<<<<<< HEAD
-import java.io.IOException;
-=======
->>>>>>> afd18a0f
 
 public class TileRendererLayer extends TileLayer<RendererJob> implements Observer {
 	private final DatabaseRenderer databaseRenderer;
 	private final GraphicFactory graphicFactory;
 	private final MapDataStore mapDataStore;
-<<<<<<< HEAD
-	private MapWorker mapWorker;
-=======
 	private MapWorkerPool mapWorkerPool;
->>>>>>> afd18a0f
 	private RenderThemeFuture renderThemeFuture;
 	private float textScale;
 	private final TileBasedLabelStore tileBasedLabelStore;
@@ -96,25 +85,10 @@
 
 	@Override
 	public void onDestroy() {
-<<<<<<< HEAD
-		new DestroyThread(this.mapWorker, this.mapDataStore, this.databaseRenderer).start();
-		if (this.renderThemeFuture != null) {
-			if (renderThemeFuture.isDone()) {
-				try {
-					renderThemeFuture.get().destroy();
-				} catch (Exception e) {
-					// no-op, we are just cleaning up.
-				}
-			} else {
-				renderThemeFuture.cancel(true);
-			}
-		}
-=======
 		if (this.renderThemeFuture != null) {
 			this.renderThemeFuture.decrementRefCount();
 		}
 		this.mapDataStore.close();
->>>>>>> afd18a0f
 		super.onDestroy();
 	}
 
@@ -123,13 +97,8 @@
 		super.setDisplayModel(displayModel);
 		if (displayModel != null) {
 			compileRenderTheme();
-<<<<<<< HEAD
-			this.mapWorker = new MapWorker(this.tileCache, this.jobQueue, this.databaseRenderer, this);
-			this.mapWorker.start();
-=======
 			this.mapWorkerPool = new MapWorkerPool(this.tileCache, this.jobQueue, this.databaseRenderer, this);
 			this.mapWorkerPool.start();
->>>>>>> afd18a0f
 		} else {
 			// if we do not have a displayModel any more we can stop rendering.
 			if (this.mapWorkerPool != null) {
@@ -149,11 +118,7 @@
 
 	protected void compileRenderTheme() {
 		this.renderThemeFuture = new RenderThemeFuture(this.graphicFactory, this.xmlRenderTheme, this.displayModel);
-<<<<<<< HEAD
-		new Thread(this.renderThemeFuture).run();
-=======
 		new Thread(this.renderThemeFuture).start();
->>>>>>> afd18a0f
 	}
 
 	@Override
