/*
<<<<<<< HEAD
 * Copyright © 2014 Ludwig M Brinckmann
 * Copyright © 2015 devemux86
=======
 * Copyright 2014 Ludwig M Brinckmann
 * Copyright 2015 devemux86
>>>>>>> afd18a0f
 *
 * This program is free software: you can redistribute it and/or modify it under the
 * terms of the GNU Lesser General Public License as published by the Free Software
 * Foundation, either version 3 of the License, or (at your option) any later version.
 *
 * This program is distributed in the hope that it will be useful, but WITHOUT ANY
 * WARRANTY; without even the implied warranty of MERCHANTABILITY or FITNESS FOR A
 * PARTICULAR PURPOSE. See the GNU Lesser General Public License for more details.
 *
 * You should have received a copy of the GNU Lesser General Public License along with
 * this program. If not, see <http://www.gnu.org/licenses/>.
 */

package org.mapsforge.map.model;

import org.mapsforge.map.model.common.Observable;

/**
 * Encapsulates the display characteristics for a MapView, such as tile size and background color. The size of map tiles
 * is used to adapt to devices with differing pixel densities and users with different preferences: The larger the tile,
 * the larger everything is rendered, the effect is one of effectively stretching everything. The default device
 * dependent scale factor is determined at the GraphicFactory level, while the DisplayModel allows further adaptation to
 * cater for user needs or application development (maybe a small map and large map, or to prevent upscaling for
 * downloaded tiles that do not scale well).
 */

public class DisplayModel extends Observable {

	private static final int DEFAULT_BACKGROUND_COLOR = 0xffeeeeee; // format AARRGGBB
	private static final int DEFAULT_TILE_SIZE = 256;
	private static final float DEFAULT_MAX_TEXT_WIDTH_FACTOR = 0.7f;
	private static final int DEFAULT_MAX_TEXT_WIDTH = (int) (DEFAULT_TILE_SIZE * DEFAULT_MAX_TEXT_WIDTH_FACTOR);

	private static float defaultUserScaleFactor = 1f;
	private static float deviceScaleFactor = 1f;

	/**
	 * Get the default scale factor for all newly created DisplayModels.
	 * 
	 * @return the default scale factor to be applied to all new DisplayModels.
	 */
	public static synchronized float getDefaultUserScaleFactor() {
		return defaultUserScaleFactor;
	}

	/**
	 * Returns the device scale factor.
	 * 
	 * @return the device scale factor.
	 */
	public static synchronized float getDeviceScaleFactor() {
		return deviceScaleFactor;
	}

	/**
	 * Set the default scale factor for all newly created DisplayModels, so can be used to apply user settings from a
	 * device.
	 * 
	 * @param scaleFactor
	 *            the default scale factor to be applied to all new DisplayModels.
	 */
	public static synchronized void setDefaultUserScaleFactor(float scaleFactor) {
		defaultUserScaleFactor = scaleFactor;
	}

	/**
	 * Set the device scale factor.
	 * 
	 * @param scaleFactor
	 *            the device scale factor.
	 */
	public static synchronized void setDeviceScaleFactor(float scaleFactor) {
		deviceScaleFactor = scaleFactor;
	}

	private int backgroundColor = DEFAULT_BACKGROUND_COLOR;

	private int fixedTileSize;

	private int maxTextWidth = DEFAULT_MAX_TEXT_WIDTH;
	private float maxTextWidthFactor = DEFAULT_MAX_TEXT_WIDTH_FACTOR;
	private int tileSize = DEFAULT_TILE_SIZE;
	private int tileSizeMultiple = 64;

	private float userScaleFactor = defaultUserScaleFactor;

	public DisplayModel() {
		super();
		this.setTileSize();
	}

	@Override
	public boolean equals(Object obj) {
		if (this == obj)
			return true;
		if (!(obj instanceof DisplayModel))
			return false;
		DisplayModel other = (DisplayModel) obj;
		if (this.backgroundColor != other.backgroundColor)
			return false;
		if (this.fixedTileSize != other.fixedTileSize)
			return false;
		if (this.maxTextWidth != other.maxTextWidth)
			return false;
		if (Float.floatToIntBits(this.maxTextWidthFactor) != Float.floatToIntBits(other.maxTextWidthFactor))
			return false;
		if (this.tileSize != other.tileSize)
			return false;
		if (this.tileSizeMultiple != other.tileSizeMultiple)
			return false;
		if (Float.floatToIntBits(this.userScaleFactor) != Float.floatToIntBits(other.userScaleFactor))
			return false;
		return true;
	}

	/**
	 * Returns the background color.
	 * 
	 * @return the background color.
	 */
	public synchronized int getBackgroundColor() {
		return backgroundColor;
	}

	/**
	 * Returns the maximum width of text beyond which the text is broken into lines.
	 *
	 * @return the maximum text width
	 */
	public int getMaxTextWidth() {
		return maxTextWidth;
	}

	/**
	 * Returns the overall scale factor.
	 * 
	 * @return the combined device/user scale factor.
	 */
	public synchronized float getScaleFactor() {
		return deviceScaleFactor * this.userScaleFactor;
	}

	/**
	 * Width and height of a map tile in pixel after system and user scaling is applied.
	 */
	public synchronized int getTileSize() {
		return tileSize;
	}

	/**
	 * Gets the tile size multiple.
	 */
	public synchronized int getTileSizeMultiple() {
		return this.tileSizeMultiple;
	}

	/**
	 * Returns the user scale factor.
	 * 
	 * @return the user scale factor.
	 */
	public synchronized float getUserScaleFactor() {
		return this.userScaleFactor;
	}

	@Override
	public int hashCode() {
		final int prime = 31;
		int result = 1;
		result = prime * result + this.backgroundColor;
		result = prime * result + this.fixedTileSize;
		result = prime * result + this.maxTextWidth;
		result = prime * result + Float.floatToIntBits(this.maxTextWidthFactor);
		result = prime * result + this.tileSize;
		result = prime * result + this.tileSizeMultiple;
		result = prime * result + Float.floatToIntBits(this.userScaleFactor);
		return result;
	}

	/**
	 * Set the background color.
	 * 
	 * @param color
	 *            the color to use.
	 */
	public synchronized void setBackgroundColor(int color) {
		this.backgroundColor = color;
	}

	/**
	 * Forces the tile size to a fixed value
	 *
	 * @param tileSize
	 *            the fixed tile size to use if != 0, if 0 the tile size will be calculated
	 */
	public void setFixedTileSize(int tileSize) {
		this.fixedTileSize = tileSize;
		setTileSize();
	}

	/**
	 * Sets the factor to compute the maxTextWidth
	 *
	 * @param maxTextWidthFactor
	 *              to compute maxTextWidth
	 */
	public void setMaxTextWidthFactor(float maxTextWidthFactor) {
		this.maxTextWidthFactor = maxTextWidthFactor;
		this.setMaxTextWidth();
	}

	/**
	 * Clamps the tile size to a multiple of the supplied value.
	 *
	 * The default value of tileSizeMultiple will be overwritten with this call.
	 * The default value should be good enough for most applications and setting
	 * this value should rarely be required.
	 * Applications that allow external renderthemes might negatively impact
	 * their layout as area fills may depend on the default value being used.
	 *
	 * @param multiple tile size multiple
	 */
	public synchronized void setTileSizeMultiple(int multiple) {
		this.tileSizeMultiple = multiple;
		setTileSize();
	}

	/**
	 * Set the user scale factor.
	 * 
	 * @param scaleFactor
	 *            the user scale factor to use.
	 */
	public synchronized void setUserScaleFactor(float scaleFactor) {
		userScaleFactor = scaleFactor;
		setTileSize();
	}

	private void setMaxTextWidth() {
		this.maxTextWidth = (int) (this.tileSize * maxTextWidthFactor);
	}

	private void setTileSize() {
		if (this.fixedTileSize == 0) {
			float temp = DEFAULT_TILE_SIZE * deviceScaleFactor * userScaleFactor;
			// this will clamp to the nearest multiple of the tileSizeMultiple
			// and make sure we do not end up with 0
			this.tileSize = Math.max(tileSizeMultiple,
					Math.round(temp / this.tileSizeMultiple) * this.tileSizeMultiple);
		} else {
			this.tileSize = this.fixedTileSize;
		}
		this.setMaxTextWidth();
	}
}<|MERGE_RESOLUTION|>--- conflicted
+++ resolved
@@ -1,11 +1,6 @@
 /*
-<<<<<<< HEAD
- * Copyright © 2014 Ludwig M Brinckmann
- * Copyright © 2015 devemux86
-=======
  * Copyright 2014 Ludwig M Brinckmann
  * Copyright 2015 devemux86
->>>>>>> afd18a0f
  *
  * This program is free software: you can redistribute it and/or modify it under the
  * terms of the GNU Lesser General Public License as published by the Free Software
