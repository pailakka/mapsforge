/*
 * Copyright 2010, 2011, 2012, 2013 mapsforge.org
 * Copyright 2014-2015 Ludwig M Brinckmann
 *
 * This program is free software: you can redistribute it and/or modify it under the
 * terms of the GNU Lesser General Public License as published by the Free Software
 * Foundation, either version 3 of the License, or (at your option) any later version.
 *
 * This program is distributed in the hope that it will be useful, but WITHOUT ANY
 * WARRANTY; without even the implied warranty of MERCHANTABILITY or FITNESS FOR A
 * PARTICULAR PURPOSE. See the GNU Lesser General Public License for more details.
 *
 * You should have received a copy of the GNU Lesser General Public License along with
 * this program. If not, see <http://www.gnu.org/licenses/>.
 */
package org.mapsforge.map.rendertheme.renderinstruction;

import java.io.IOException;

import org.mapsforge.core.graphics.Bitmap;
import org.mapsforge.core.graphics.Display;
import org.mapsforge.core.graphics.GraphicFactory;

import org.mapsforge.core.model.Tile;
import org.mapsforge.map.layer.renderer.PolylineContainer;
import org.mapsforge.map.model.DisplayModel;
import org.mapsforge.map.reader.PointOfInterest;
import org.mapsforge.map.rendertheme.RenderCallback;
import org.mapsforge.map.rendertheme.RenderContext;
import org.mapsforge.map.rendertheme.XmlUtils;
import org.xmlpull.v1.XmlPullParser;
import org.xmlpull.v1.XmlPullParserException;

/**
 * Represents an icon on the map.
 */
public class Symbol extends RenderInstruction {
	private Bitmap bitmap;
	private boolean bitmapInvalid;
	private Display display;
	private String id;
	private int priority;
	private final String relativePathPrefix;
	private String src;

	public Symbol(GraphicFactory graphicFactory, DisplayModel displayModel, String elementName,
	                     XmlPullParser pullParser, String relativePathPrefix) throws IOException, XmlPullParserException {
		super(graphicFactory, displayModel);
		this.relativePathPrefix = relativePathPrefix;
		this.display = Display.IFSPACE;
		extractValues(elementName, pullParser);
	}

	@Override
	public void destroy() {
		if (this.bitmap != null) {
			this.bitmap.decrementRefCount();
		}
	}

	public Bitmap getBitmap() {
		if (this.bitmap == null && !bitmapInvalid) {
			try {
				this.bitmap = createBitmap(relativePathPrefix, src);
			} catch (IOException ioException) {
				this.bitmapInvalid = true;
			}
		}
		return this.bitmap;
	}

	public String getId() {
		return this.id;
	}

	@Override
<<<<<<< HEAD
	public void renderNode(RenderCallback renderCallback, PointOfInterest poi, Tile tile) {
=======
	public void renderNode(RenderCallback renderCallback, final RenderContext renderContext, PointOfInterest poi) {
>>>>>>> afd18a0f

		if (Display.NEVER == this.display) {
			return;
		}

		if (getBitmap() != null) {
<<<<<<< HEAD
			renderCallback.renderPointOfInterestSymbol(poi, this.display, this.priority, this.bitmap, tile);
=======
			renderCallback.renderPointOfInterestSymbol(renderContext, this.display, this.priority, this.bitmap, poi);
>>>>>>> afd18a0f
		}
	}

	@Override
<<<<<<< HEAD
	public void renderWay(RenderCallback renderCallback, PolylineContainer way) {
=======
	public void renderWay(RenderCallback renderCallback, final RenderContext renderContext, PolylineContainer way) {
>>>>>>> afd18a0f

		if (Display.NEVER == this.display) {
			return;
		}

		if (this.getBitmap() != null) {
<<<<<<< HEAD
			renderCallback.renderAreaSymbol(way, this.display, this.priority, this.bitmap);
=======
			renderCallback.renderAreaSymbol(renderContext, this.display, this.priority, this.bitmap, way);
>>>>>>> afd18a0f
		}
	}

	@Override
	public void scaleStrokeWidth(float scaleFactor, byte zoomLevel) {
		// do nothing
	}

	@Override
	public void scaleTextSize(float scaleFactor, byte zoomLevel) {
		// do nothing
	}
	private void extractValues(String elementName, XmlPullParser pullParser) throws IOException, XmlPullParserException {

		for (int i = 0; i < pullParser.getAttributeCount(); ++i) {
			String name = pullParser.getAttributeName(i);
			String value = pullParser.getAttributeValue(i);

			if (SRC.equals(name)) {
				this.src = value;
			} else if (CAT.equals(name)) {
				this.category = value;
			} else if (DISPLAY.equals(name)) {
				this.display = Display.fromString(value);
			} else if (ID.equals(name)) {
				this.id = value;
			} else if (PRIORITY.equals(name)) {
				this.priority = Integer.parseInt(value);
			} else if (SYMBOL_HEIGHT.equals(name)) {
				this.height = XmlUtils.parseNonNegativeInteger(name, value) * displayModel.getScaleFactor();
			} else if (SYMBOL_PERCENT.equals(name)) {
				this.percent = XmlUtils.parseNonNegativeInteger(name, value);
			} else if (SYMBOL_SCALING.equals(name)) {
				this.scaling = fromValue(value);
			} else if (SYMBOL_WIDTH.equals(name)) {
				this.width = XmlUtils.parseNonNegativeInteger(name, value) * displayModel.getScaleFactor();
			} else {
				throw XmlUtils.createXmlPullParserException(elementName, name, value, i);
			}
		}

	}

}<|MERGE_RESOLUTION|>--- conflicted
+++ resolved
@@ -74,42 +74,26 @@
 	}
 
 	@Override
-<<<<<<< HEAD
-	public void renderNode(RenderCallback renderCallback, PointOfInterest poi, Tile tile) {
-=======
 	public void renderNode(RenderCallback renderCallback, final RenderContext renderContext, PointOfInterest poi) {
->>>>>>> afd18a0f
 
 		if (Display.NEVER == this.display) {
 			return;
 		}
 
 		if (getBitmap() != null) {
-<<<<<<< HEAD
-			renderCallback.renderPointOfInterestSymbol(poi, this.display, this.priority, this.bitmap, tile);
-=======
 			renderCallback.renderPointOfInterestSymbol(renderContext, this.display, this.priority, this.bitmap, poi);
->>>>>>> afd18a0f
 		}
 	}
 
 	@Override
-<<<<<<< HEAD
-	public void renderWay(RenderCallback renderCallback, PolylineContainer way) {
-=======
 	public void renderWay(RenderCallback renderCallback, final RenderContext renderContext, PolylineContainer way) {
->>>>>>> afd18a0f
 
 		if (Display.NEVER == this.display) {
 			return;
 		}
 
 		if (this.getBitmap() != null) {
-<<<<<<< HEAD
-			renderCallback.renderAreaSymbol(way, this.display, this.priority, this.bitmap);
-=======
 			renderCallback.renderAreaSymbol(renderContext, this.display, this.priority, this.bitmap, way);
->>>>>>> afd18a0f
 		}
 	}
 
