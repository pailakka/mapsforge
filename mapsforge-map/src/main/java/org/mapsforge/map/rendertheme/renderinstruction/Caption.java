--- conflicted
+++ resolved
@@ -36,10 +36,7 @@
 import org.xmlpull.v1.XmlPullParser;
 import org.xmlpull.v1.XmlPullParserException;
 
-<<<<<<< HEAD
-=======
 import java.util.HashMap;
->>>>>>> afd18a0f
 import java.util.Map;
 
 /**
@@ -56,12 +53,8 @@
 	private Position position;
 	private Display display;
 	private float dy;
-<<<<<<< HEAD
-	private float dyScaled;
-=======
 	private final Map<Byte, Float> dyScaled;
 
->>>>>>> afd18a0f
 	private final Paint fill;
 	private final Map<Byte, Paint> fills;
 
@@ -92,8 +85,6 @@
 		this.strokes = new HashMap<>();
 		this.dyScaled = new HashMap<>();
 
-
-		this.display = Display.IFSPACE;
 
 		this.display = Display.IFSPACE;
 
@@ -150,11 +141,7 @@
 	}
 
 	@Override
-<<<<<<< HEAD
-	public void renderNode(RenderCallback renderCallback, PointOfInterest poi, Tile tile) {
-=======
 	public void renderNode(RenderCallback renderCallback, final RenderContext renderContext, PointOfInterest poi) {
->>>>>>> afd18a0f
 
 		if (Display.NEVER == this.display) {
 			return;
@@ -166,36 +153,23 @@
 		}
 
 		float horizontalOffset = 0f;
-<<<<<<< HEAD
-		float verticalOffset = this.dyScaled;
-=======
 
 		Float verticalOffset = this.dyScaled.get(renderContext.rendererJob.tile.zoomLevel);
 		if (verticalOffset == null) {
 			verticalOffset = this.dy;
 		}
->>>>>>> afd18a0f
 
 		if (this.bitmap != null) {
 			horizontalOffset = computeHorizontalOffset();
 			verticalOffset = computeVerticalOffset(renderContext.rendererJob.tile.zoomLevel);
 		}
 
-<<<<<<< HEAD
-		renderCallback.renderPointOfInterestCaption(poi, this.display, this.priority, caption, horizontalOffset, verticalOffset,
-				this.fill, this.stroke, this.position, this.maxTextWidth, tile);
-	}
-
-	@Override
-	public void renderWay(RenderCallback renderCallback, PolylineContainer way) {
-=======
 		renderCallback.renderPointOfInterestCaption(renderContext, this.display, this.priority, caption, horizontalOffset, verticalOffset,
 				getFillPaint(renderContext.rendererJob.tile.zoomLevel), getStrokePaint(renderContext.rendererJob.tile.zoomLevel), this.position, this.maxTextWidth, poi);
 	}
 
 	@Override
 	public void renderWay(RenderCallback renderCallback, final RenderContext renderContext, PolylineContainer way) {
->>>>>>> afd18a0f
 
 		if (Display.NEVER == this.display) {
 			return;
@@ -207,27 +181,18 @@
 		}
 
 		float horizontalOffset = 0f;
-<<<<<<< HEAD
-		float verticalOffset = this.dyScaled;
-=======
 		Float verticalOffset = this.dyScaled.get(renderContext.rendererJob.tile.zoomLevel);
 		if (verticalOffset == null) {
 			verticalOffset = this.dy;
 		}
->>>>>>> afd18a0f
 
 		if (this.bitmap != null) {
 			horizontalOffset = computeHorizontalOffset();
 			verticalOffset = computeVerticalOffset(renderContext.rendererJob.tile.zoomLevel);
 		}
 
-<<<<<<< HEAD
-		renderCallback.renderAreaCaption(way, this.display, this.priority, caption, horizontalOffset, verticalOffset,
-				this.fill, this.stroke, this.position, this.maxTextWidth);
-=======
 		renderCallback.renderAreaCaption(renderContext, this.display, this.priority, caption, horizontalOffset, verticalOffset,
 				getFillPaint(renderContext.rendererJob.tile.zoomLevel), getStrokePaint(renderContext.rendererJob.tile.zoomLevel), this.position, this.maxTextWidth, way);
->>>>>>> afd18a0f
 	}
 
 	@Override
@@ -236,12 +201,6 @@
 	}
 
 	@Override
-<<<<<<< HEAD
-	public void scaleTextSize(float scaleFactor) {
-		this.fill.setTextSize(this.fontSize * scaleFactor);
-		this.stroke.setTextSize(this.fontSize * scaleFactor);
-		this.dyScaled = this.dy * scaleFactor;
-=======
 	public void scaleTextSize(float scaleFactor, byte zoomLevel) {
 		Paint f = graphicFactory.createPaint(this.fill);
 		f.setTextSize(this.fontSize * scaleFactor);
@@ -252,7 +211,6 @@
 		this.strokes.put(zoomLevel, s);
 
 		this.dyScaled.put(zoomLevel, this.dy * scaleFactor);
->>>>>>> afd18a0f
 	}
 
 	private float computeHorizontalOffset() {
@@ -272,13 +230,8 @@
 		return 0;
 	}
 
-<<<<<<< HEAD
-	private float computeVerticalOffset() {
-		float verticalOffset = this.dyScaled;
-=======
 	private float computeVerticalOffset(byte zoomLevel) {
 		float verticalOffset = this.dyScaled.get(zoomLevel);
->>>>>>> afd18a0f
 
 		if (Position.ABOVE == this.position
 				|| Position.ABOVE_LEFT == this.position
@@ -310,7 +263,6 @@
 				this.display = Display.fromString(value);
 			} else if (DY.equals(name)) {
 				this.dy = Float.parseFloat(value) * displayModel.getScaleFactor();
-				this.dyScaled = this.dy;
 			} else if (FONT_FAMILY.equals(name)) {
 				fontFamily = FontFamily.fromString(value);
 			} else if (FONT_STYLE.equals(name)) {
