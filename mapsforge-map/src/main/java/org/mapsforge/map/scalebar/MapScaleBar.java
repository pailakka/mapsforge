/*
 * Copyright 2010, 2011, 2012, 2013 mapsforge.org
 * Copyright 2014 Ludwig M Brinckmann
 * Copyright 2014, 2015 devemux86
 * Copyright 2014 Erik Duisters
 *
 * This program is free software: you can redistribute it and/or modify it under the
 * terms of the GNU Lesser General Public License as published by the Free Software
 * Foundation, either version 3 of the License, or (at your option) any later version.
 *
 * This program is distributed in the hope that it will be useful, but WITHOUT ANY
 * WARRANTY; without even the implied warranty of MERCHANTABILITY or FITNESS FOR A
 * PARTICULAR PURPOSE. See the GNU Lesser General Public License for more details.
 *
 * You should have received a copy of the GNU Lesser General Public License along with
 * this program. If not, see <http://www.gnu.org/licenses/>.
 */
package org.mapsforge.map.scalebar;

import org.mapsforge.core.graphics.Bitmap;
import org.mapsforge.core.graphics.Canvas;
import org.mapsforge.core.graphics.GraphicContext;
import org.mapsforge.core.graphics.GraphicFactory;
import org.mapsforge.core.model.MapPosition;
import org.mapsforge.core.util.MercatorProjection;
import org.mapsforge.map.model.DisplayModel;
import org.mapsforge.map.model.MapViewDimension;
import org.mapsforge.map.model.MapViewPosition;
import org.mapsforge.map.view.MapView;

/**
 * A MapScaleBar displays the ratio of a distance on the map to the corresponding distance on the ground.
 */
public abstract class MapScaleBar {
	public static enum ScaleBarPosition { BOTTOM_CENTER, BOTTOM_LEFT, BOTTOM_RIGHT, TOP_CENTER, TOP_LEFT, TOP_RIGHT }

	/**
	 * Default position of the scale bar.
	 */
	private static final ScaleBarPosition DEFAULT_SCALE_BAR_POSITION = ScaleBarPosition.BOTTOM_LEFT;

	private static final int DEFAULT_HORIZONTAL_MARGIN = 5;
	private static final int DEFAULT_VERTICAL_MARGIN = 0;
	private static final double LATITUDE_REDRAW_THRESHOLD = 0.2;

<<<<<<< HEAD
	private MapViewPosition mapViewPosition;
	private MapViewDimension mapViewDimension;
	private MapPosition prevMapPosition;
	protected DisplayModel displayModel;
	protected GraphicFactory graphicFactory;
	protected Bitmap mapScaleBitmap;
	protected final Canvas mapScaleCanvas;
=======
	protected final DisplayModel displayModel;
>>>>>>> afd18a0f
	protected DistanceUnitAdapter distanceUnitAdapter;
	protected final GraphicFactory graphicFactory;
	protected final Bitmap mapScaleBitmap;
	protected final Canvas mapScaleCanvas;
	private final MapViewDimension mapViewDimension;
	private final MapViewPosition mapViewPosition;
	private int marginHorizontal;
	private int marginVertical;
	private MapPosition prevMapPosition;
	protected boolean redrawNeeded;
	protected ScaleBarPosition scaleBarPosition;
	private boolean visible;

	/**
	 * Internal class used by calculateScaleBarLengthAndValue
	 */
	protected static class ScaleBarLengthAndValue {
		public int scaleBarLength;
		public int scaleBarValue;

		public ScaleBarLengthAndValue(int scaleBarLength, int scaleBarValue) {
			this.scaleBarLength = scaleBarLength;
			this.scaleBarValue = scaleBarValue;
		}
	}

	public MapScaleBar(MapViewPosition mapViewPosition, MapViewDimension mapViewDimension, DisplayModel displayModel,
			GraphicFactory graphicFactory, int width, int height) {
		this.mapViewPosition = mapViewPosition;
		this.mapViewDimension = mapViewDimension;
		this.displayModel = displayModel;
		this.graphicFactory = graphicFactory;
		this.mapScaleBitmap = graphicFactory.createBitmap((int) (width * this.displayModel.getScaleFactor()),
				(int) (height * this.displayModel.getScaleFactor()));

		this.marginHorizontal = DEFAULT_HORIZONTAL_MARGIN;
		this.marginVertical = DEFAULT_VERTICAL_MARGIN;
		this.scaleBarPosition = DEFAULT_SCALE_BAR_POSITION;

		this.mapScaleCanvas = graphicFactory.createCanvas();
		this.mapScaleCanvas.setBitmap(this.mapScaleBitmap);
		this.distanceUnitAdapter = MetricUnitAdapter.INSTANCE;
		this.visible = true;
		this.redrawNeeded = true;
	}

	/**
	 * Free all resources
	 */
	public void destroy() {
		this.mapScaleBitmap.decrementRefCount();
		this.mapScaleCanvas.destroy();
	}

	/**
	 * @return true if this {@link MapScaleBar} is visible
	 */
	public boolean isVisible() {
		return this.visible;
	}

	/**
	 * Set the visibility of this {@link MapScaleBar}
	 * 
	 * @param visible
	 *            true if the MapScaleBar should be visible, false otherwise
	 */
	public void setVisible(boolean visible) {
		this.visible = visible;
	}

	/**
	 * @return the {@link DistanceUnitAdapter} in use by this MapScaleBar
	 */
	public DistanceUnitAdapter getDistanceUnitAdapter() {
		return this.distanceUnitAdapter;
	}

	/**
	 * Set the {@link DistanceUnitAdapter} for the MapScaleBar
	 * 
	 * @param distanceUnitAdapter
	 *            The {@link DistanceUnitAdapter} to be used by this {@link MapScaleBar}
	 */
	public void setDistanceUnitAdapter(DistanceUnitAdapter distanceUnitAdapter) {
		if (distanceUnitAdapter == null) {
			throw new IllegalArgumentException("adapter must not be null");
		}
		this.distanceUnitAdapter = distanceUnitAdapter;
		this.redrawNeeded = true;
	}

	public int getMarginHorizontal() {
		return marginHorizontal;
	}

	public void setMarginHorizontal(int marginHorizontal) {
		if (this.marginHorizontal != marginHorizontal) {
			this.marginHorizontal = marginHorizontal;
			this.redrawNeeded = true;
		}
	}

	public int getMarginVertical() {
		return marginVertical;
	}

	public void setMarginVertical(int marginVertical) {
		if (this.marginVertical != marginVertical) {
			this.marginVertical = marginVertical;
			this.redrawNeeded = true;
		}
	}

	public ScaleBarPosition getScaleBarPosition() {
		return scaleBarPosition;
	}

	public void setScaleBarPosition(ScaleBarPosition scaleBarPosition) {
		if (this.scaleBarPosition != scaleBarPosition) {
			this.scaleBarPosition = scaleBarPosition;
			this.redrawNeeded = true;
		}
	}

	private int calculatePositionLeft(int left, int right, int width) {
		switch (scaleBarPosition) {
		case BOTTOM_LEFT:
		case TOP_LEFT:
			return marginHorizontal;

		case BOTTOM_CENTER:
		case TOP_CENTER:
			return (right - left - width) / 2;

		case BOTTOM_RIGHT:
		case TOP_RIGHT:
			return right - left - width - marginHorizontal;
		}

		throw new IllegalArgumentException("unknown horizontal position: " + scaleBarPosition);
	}

	private int calculatePositionTop(int top, int bottom, int height) {
		switch (scaleBarPosition) {
		case TOP_CENTER:
		case TOP_LEFT:
		case TOP_RIGHT:
			return marginVertical;

		case BOTTOM_CENTER:
		case BOTTOM_LEFT:
		case BOTTOM_RIGHT:
			return bottom - top - height - marginVertical;
		}

		throw new IllegalArgumentException("unknown vertical position: " + scaleBarPosition);
	}

	/**
	 * Calculates the required length and value of the scalebar
	 * 
	 * @param unitAdapter
	 *            the DistanceUnitAdapter to calculate for
	 * @return a {@link ScaleBarLengthAndValue} object containing the required scaleBarLength and scaleBarValue
	 */
	protected ScaleBarLengthAndValue calculateScaleBarLengthAndValue(DistanceUnitAdapter unitAdapter) {
		this.prevMapPosition = this.mapViewPosition.getMapPosition();
		double groundResolution = MercatorProjection.calculateGroundResolution(this.prevMapPosition.latLong.latitude,
				MercatorProjection.getMapSize(this.prevMapPosition.zoomLevel, this.displayModel.getTileSize()));

		groundResolution = groundResolution / unitAdapter.getMeterRatio();
		int[] scaleBarValues = unitAdapter.getScaleBarValues();

		int scaleBarLength = 0;
		int mapScaleValue = 0;

		for (int i = 0; i < scaleBarValues.length; ++i) {
			mapScaleValue = scaleBarValues[i];
			scaleBarLength = (int) (mapScaleValue / groundResolution);
			if (scaleBarLength < (this.mapScaleBitmap.getWidth() - 10)) {
				break;
			}
		}

		return new ScaleBarLengthAndValue(scaleBarLength, mapScaleValue);
	}

	/**
	 * Calculates the required length and value of the scalebar using the current {@link DistanceUnitAdapter}
	 * 
	 * @return a {@link ScaleBarLengthAndValue} object containing the required scaleBarLength and scaleBarValue
	 */
	protected ScaleBarLengthAndValue calculateScaleBarLengthAndValue() {
		return calculateScaleBarLengthAndValue(this.distanceUnitAdapter);
	}

	/**
	 * Called from {@link MapView}
	 * 
	 * @param graphicContext
	 *            The graphicContext to use to draw the MapScaleBar
	 */
	public void draw(GraphicContext graphicContext) {
		if (!this.visible) {
			return;
		}

		if (this.mapViewDimension.getDimension() == null) {
			return;
		}

		if (this.isRedrawNecessary()) {
			redraw(this.mapScaleCanvas);
			this.redrawNeeded = false;
		}

		int positionLeft = calculatePositionLeft(0, this.mapViewDimension.getDimension().width, this.mapScaleBitmap.getWidth());
		int positionTop = calculatePositionTop(0, this.mapViewDimension.getDimension().height, this.mapScaleBitmap.getHeight());

		graphicContext.drawBitmap(this.mapScaleBitmap, positionLeft, positionTop);
	}

	/**
	 * The scalebar will be redrawn on the next draw()
	 */
	public void redrawScaleBar() {
		this.redrawNeeded = true;
	}

	/**
	 * Determines if a redraw is necessary or not
	 * 
	 * @return true if redraw is necessary, false otherwise
	 */
	protected boolean isRedrawNecessary() {
		if (this.redrawNeeded || this.prevMapPosition == null) {
			return true;
		}

		MapPosition currentMapPosition = this.mapViewPosition.getMapPosition();
		if (currentMapPosition.zoomLevel != this.prevMapPosition.zoomLevel) {
			return true;
		}

		double latitudeDiff = Math.abs(currentMapPosition.latLong.latitude - this.prevMapPosition.latLong.latitude);
		return latitudeDiff > LATITUDE_REDRAW_THRESHOLD;
	}

	/**
	 * Redraw the mapScaleBar. Make sure you always apply this.displayModel.getScaleFactor() to all coordinates and
	 * dimensions.
	 * 
	 * @param canvas
	 *            The canvas to draw on
	 */
	protected abstract void redraw(Canvas canvas);
}<|MERGE_RESOLUTION|>--- conflicted
+++ resolved
@@ -43,17 +43,7 @@
 	private static final int DEFAULT_VERTICAL_MARGIN = 0;
 	private static final double LATITUDE_REDRAW_THRESHOLD = 0.2;
 
-<<<<<<< HEAD
-	private MapViewPosition mapViewPosition;
-	private MapViewDimension mapViewDimension;
-	private MapPosition prevMapPosition;
-	protected DisplayModel displayModel;
-	protected GraphicFactory graphicFactory;
-	protected Bitmap mapScaleBitmap;
-	protected final Canvas mapScaleCanvas;
-=======
 	protected final DisplayModel displayModel;
->>>>>>> afd18a0f
 	protected DistanceUnitAdapter distanceUnitAdapter;
 	protected final GraphicFactory graphicFactory;
 	protected final Bitmap mapScaleBitmap;
