<?xml version="1.0" encoding="UTF-8"?>
<<<<<<< HEAD
<project xmlns="http://maven.apache.org/POM/4.0.0" xmlns:xsi="http://www.w3.org/2001/XMLSchema-instance"
	xsi:schemaLocation="http://maven.apache.org/POM/4.0.0 http://maven.apache.org/xsd/maven-4.0.0.xsd">
	<modelVersion>4.0.0</modelVersion>
	<parent>
		<groupId>org.mapsforge</groupId>
		<artifactId>mapsforge</artifactId>
		<version>master-SNAPSHOT</version>
		<relativePath>../pom.xml</relativePath>
	</parent>

	<artifactId>mapsforge-map</artifactId>

	<properties>
		<rootDirectory>../</rootDirectory>
	</properties>

	<dependencies>
		<dependency>
			<groupId>org.mapsforge</groupId>
			<artifactId>mapsforge-core</artifactId>
			<version>${project.version}</version>
		</dependency>

		<dependency>
			<groupId>junit</groupId>
			<artifactId>junit</artifactId>
		</dependency>

		<dependency>
			<groupId>commons-io</groupId>
			<artifactId>commons-io</artifactId>
			<version>2.4</version>
			<scope>test</scope>
		</dependency>

		<dependency>
			<groupId>net.sf.kxml</groupId>
			<artifactId>kxml2</artifactId>
			<version>2.3.0</version>
		</dependency>

		<dependency>
			<groupId>org.mortbay.jetty</groupId>
			<artifactId>jetty</artifactId>
			<version>6.1.26</version>
			<scope>test</scope>
		</dependency>

		<dependency>
			<groupId>org.slf4j</groupId>
			<artifactId>slf4j-log4j12</artifactId>
			<version>1.7.5</version>
			<scope>test</scope>
		</dependency>
	</dependencies>
=======
<project xmlns="http://maven.apache.org/POM/4.0.0"
    xmlns:xsi="http://www.w3.org/2001/XMLSchema-instance"
    xsi:schemaLocation="http://maven.apache.org/POM/4.0.0 http://maven.apache.org/xsd/maven-4.0.0.xsd">
    <modelVersion>4.0.0</modelVersion>
    <parent>
        <groupId>org.mapsforge</groupId>
        <artifactId>mapsforge</artifactId>
        <version>dev-SNAPSHOT</version>
        <relativePath>../pom.xml</relativePath>
    </parent>

    <artifactId>mapsforge-map</artifactId>

    <properties>
        <rootDirectory>../</rootDirectory>
    </properties>

    <dependencies>
        <dependency>
            <groupId>org.mapsforge</groupId>
            <artifactId>mapsforge-core</artifactId>
            <version>${project.version}</version>
        </dependency>

        <dependency>
            <groupId>junit</groupId>
            <artifactId>junit</artifactId>
        </dependency>

        <dependency>
            <groupId>commons-io</groupId>
            <artifactId>commons-io</artifactId>
            <version>2.4</version>
            <scope>test</scope>
        </dependency>

        <dependency>
            <groupId>net.sf.kxml</groupId>
            <artifactId>kxml2</artifactId>
            <version>2.3.0</version>
        </dependency>

        <dependency>
            <groupId>org.mortbay.jetty</groupId>
            <artifactId>jetty</artifactId>
            <version>6.1.26</version>
            <scope>test</scope>
        </dependency>

        <dependency>
            <groupId>org.slf4j</groupId>
            <artifactId>slf4j-log4j12</artifactId>
            <version>1.7.5</version>
            <scope>test</scope>
        </dependency>
    </dependencies>
>>>>>>> 1496c42a
</project><|MERGE_RESOLUTION|>--- conflicted
+++ resolved
@@ -1,61 +1,4 @@
 <?xml version="1.0" encoding="UTF-8"?>
-<<<<<<< HEAD
-<project xmlns="http://maven.apache.org/POM/4.0.0" xmlns:xsi="http://www.w3.org/2001/XMLSchema-instance"
-	xsi:schemaLocation="http://maven.apache.org/POM/4.0.0 http://maven.apache.org/xsd/maven-4.0.0.xsd">
-	<modelVersion>4.0.0</modelVersion>
-	<parent>
-		<groupId>org.mapsforge</groupId>
-		<artifactId>mapsforge</artifactId>
-		<version>master-SNAPSHOT</version>
-		<relativePath>../pom.xml</relativePath>
-	</parent>
-
-	<artifactId>mapsforge-map</artifactId>
-
-	<properties>
-		<rootDirectory>../</rootDirectory>
-	</properties>
-
-	<dependencies>
-		<dependency>
-			<groupId>org.mapsforge</groupId>
-			<artifactId>mapsforge-core</artifactId>
-			<version>${project.version}</version>
-		</dependency>
-
-		<dependency>
-			<groupId>junit</groupId>
-			<artifactId>junit</artifactId>
-		</dependency>
-
-		<dependency>
-			<groupId>commons-io</groupId>
-			<artifactId>commons-io</artifactId>
-			<version>2.4</version>
-			<scope>test</scope>
-		</dependency>
-
-		<dependency>
-			<groupId>net.sf.kxml</groupId>
-			<artifactId>kxml2</artifactId>
-			<version>2.3.0</version>
-		</dependency>
-
-		<dependency>
-			<groupId>org.mortbay.jetty</groupId>
-			<artifactId>jetty</artifactId>
-			<version>6.1.26</version>
-			<scope>test</scope>
-		</dependency>
-
-		<dependency>
-			<groupId>org.slf4j</groupId>
-			<artifactId>slf4j-log4j12</artifactId>
-			<version>1.7.5</version>
-			<scope>test</scope>
-		</dependency>
-	</dependencies>
-=======
 <project xmlns="http://maven.apache.org/POM/4.0.0"
     xmlns:xsi="http://www.w3.org/2001/XMLSchema-instance"
     xsi:schemaLocation="http://maven.apache.org/POM/4.0.0 http://maven.apache.org/xsd/maven-4.0.0.xsd">
@@ -63,7 +6,7 @@
     <parent>
         <groupId>org.mapsforge</groupId>
         <artifactId>mapsforge</artifactId>
-        <version>dev-SNAPSHOT</version>
+        <version>master-SNAPSHOT</version>
         <relativePath>../pom.xml</relativePath>
     </parent>
 
@@ -112,5 +55,4 @@
             <scope>test</scope>
         </dependency>
     </dependencies>
->>>>>>> 1496c42a
 </project>