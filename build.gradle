--- conflicted
+++ resolved
@@ -14,11 +14,7 @@
 
 allprojects {
   group = 'org.mapsforge'
-<<<<<<< HEAD
-  version = '0.4.3'
-=======
-  version = '0.5.0-dev'
->>>>>>> e23d60fb
+  version = '0.5.0-SNAPSHOT'
   ext.androidBuildVersionTools = "19.0.3"
   ext.jUnitVersion = "4.11"
   description = """The mapsforge project provides free and open software for OpenStreetMap-based applications."""
@@ -27,11 +23,7 @@
 // no injection of functions, so via inheritance
 def androidMinSdk() { return 9 }
 def androidTargetSdk() { return 19 }
-<<<<<<< HEAD
-def versionCode() { return 41 }
-=======
 def versionCode() { return 50 }
->>>>>>> e23d60fb
 def versionName() { return version }
 
 
