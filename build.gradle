buildscript {
  repositories {
    mavenCentral()
  }
  dependencies {
    classpath 'com.android.tools.build:gradle:1.3.0'
  }
}

def filterProjects(filter) { 
  return subprojects.findAll { project -> filter.contains(project.name) }
} 


allprojects {
  group = 'org.mapsforge'
<<<<<<< HEAD
  version = 'rotation-SNAPSHOT'
  ext.androidBuildVersionTools = "22"
=======
  version = 'dev-SNAPSHOT'
  ext.androidBuildVersionTools = "23.0.1"
>>>>>>> ff88544c
  ext.jUnitVersion = "4.11"
  description = """The mapsforge project provides free and open software for OpenStreetMap-based applications."""
}

// no injection of functions, so via inheritance
def androidCompileSdk() { return 23 }
def androidMinSdk() { return 10 }
def androidTargetSdk() { return 22 }
def versionCode() { return 52 }
def versionName() { return version }


// Configuration injection for all subprojects

subprojects {
  repositories {        
    mavenCentral()
  }
  apply plugin: 'eclipse'
}	    	    

// Configuration for all plain Java projects

project.ext.javaprojects = ["mapsforge-core", "mapsforge-map-reader", "mapsforge-map", "mapsforge-map-awt", "mapsforge-map-writer", "SwingMapViewer"]

configure(filterProjects(project.javaprojects)) { 
  apply plugin: 'java'	
  apply plugin: 'checkstyle'

  dependencies {
    testCompile group: 'junit', name: 'junit', version:"$jUnitVersion"
  }
  
  checkstyle {
    showViolations = false  // turn on for reporting
    // as of Gradle 2.2.1 every sub project seems to require a checkstyle file, this
    // directive forces all projects to use the shared file in the root project
    configFile = rootProject.file('config/checkstyle/checkstyle.xml')
  }

  // set java source encoding, otherwise some tests fail
  [compileJava, compileTestJava]*.options*.encoding = 'UTF-8'
} 

// Configuration for Android projects
project.ext.androidlibraryprojects = ["mapsforge-map-android"]
project.ext.androidapkprojects = ["Samples"] 
project.ext.androidprojects = project.androidlibraryprojects + project.androidapkprojects

// TODO get checkstyle and pmd working for android (right now it does not work out of the box, so better wait for official fix)

configure(filterProjects(project.androidapkprojects)) { 
  apply plugin: 'com.android.application'
}


configure(filterProjects(project.androidlibraryprojects)) { 
  apply plugin: 'android-library'

  android.libraryVariants.all { variant ->
    def name = variant.buildType.name
    if (name.equals("debug")) {
      print "Skipping debug jar"
      return; // Skip debug builds.
    }
    def task = project.tasks.create "jar${name.capitalize()}", Jar
    task.dependsOn variant.javaCompile
    task.from variant.javaCompile.destinationDir
    artifacts.add('archives', task);
  }
}

configure(filterProjects(project.androidprojects)) { 

  android {
    compileSdkVersion androidCompileSdk()
    buildToolsVersion "$androidBuildVersionTools"

    compileOptions {
      sourceCompatibility JavaVersion.VERSION_1_7
      targetCompatibility JavaVersion.VERSION_1_7
    }

    defaultConfig {
      versionCode versionCode()
      versionName versionName()
      minSdkVersion androidMinSdk()
      targetSdkVersion androidTargetSdk()
    }

    sourceSets {
      main {
	manifest.srcFile 'AndroidManifest.xml'
	java.srcDirs = ['src/main/java']
	resources.srcDirs = ['src']
	res.srcDirs = ['res']
	assets.srcDirs = ['assets']
      }
    }
  }
} 
<|MERGE_RESOLUTION|>--- conflicted
+++ resolved
@@ -14,13 +14,8 @@
 
 allprojects {
   group = 'org.mapsforge'
-<<<<<<< HEAD
   version = 'rotation-SNAPSHOT'
-  ext.androidBuildVersionTools = "22"
-=======
-  version = 'dev-SNAPSHOT'
   ext.androidBuildVersionTools = "23.0.1"
->>>>>>> ff88544c
   ext.jUnitVersion = "4.11"
   description = """The mapsforge project provides free and open software for OpenStreetMap-based applications."""
 }
