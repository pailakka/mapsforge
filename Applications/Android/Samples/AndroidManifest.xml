--- conflicted
+++ resolved
@@ -2,13 +2,8 @@
 <manifest xmlns:android="http://schemas.android.com/apk/res/android"
     package="org.mapsforge.applications.android.samples"
     android:installLocation="auto"
-<<<<<<< HEAD
-    android:versionCode="52"
-    android:versionName="rotation-SNAPSHOT" >
-=======
     android:versionCode="60"
-    android:versionName="dev-SNAPSHOT">
->>>>>>> 8869c912
+    android:versionName="rotation-SNAPSHOT">
 
     <uses-permission android:name="android.permission.ACCESS_FINE_LOCATION" />
     <uses-permission android:name="android.permission.INTERNET" />
