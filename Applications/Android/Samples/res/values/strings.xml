<?xml version="1.0" encoding="utf-8"?>
<resources>

    <string name="copyright_osm">Map data © OpenStreetMap contributors</string>

   	<string name="menu_preferences">Settings</string>
    <string name="menu_position_enter_coordinates">Map Position</string>
    <string name="menu_svgclear">Clear SVG icon cache</string>

	<string name="cancelbutton">Cancel</string>
   	<string name="okbutton">OK</string>
	<string name="downloadnowbutton">OK</string>
	<string name="rotate_button">Rotate</string>
<<<<<<< HEAD
	
=======
	<string name="zoomin_button">+</string>
	<string name="zoomout_button">-</string>
		
>>>>>>> afd18a0f
	<string name="latitude">Latitude</string>
	<string name="longitude">Longitude</string>
	<string name="zoomlevel">Zoom Level</string>

    <string name="preferences_scale">Display Scale</string>
    <string name="preferences_scale_desc">Adjust scale of the map display</string>

    <string name="preferences_scalebar">Scale bar</string>
    <string name="preferences_scalebar_desc">Set units system on the scale bar</string>

    <string name="preferences_textwidth">Maximum Textwidth</string>
    <string name="preferences_textwidth_desc">Debugging aid for setting maximum textwidth</string>

    <string name="preferences_category_wayfiltering">Way filtering</string>
    <string name="preferences_wayfiltering">Way filtering</string>
    <string name="preferences_wayfiltering_desc">Way filtering reduces the number of ways returned at the risk of clipping artifacts.</string>
    <string name="preferences_wayfiltering_distance">Way filter size</string>
    <string name="preferences_wayfiltering_distance_desc">The higher the number the less artifacts, but slower.</string>

    <string name="preferences_category_tilecache">Tilecache</string>
	<string name="preferences_tilecache_persistence">Persistence</string>
	<string name="preferences_tilecache_persistence_desc">Keep tiles over activity restart.</string>
    <string name="preferences_tilecache_threading">Threading</string>
    <string name="preferences_tilecache_threading_desc">Threading makes the app more responsive, with some risk.</string>
    <string name="preferences_tilecache_queuelimit">Queue limit</string>
    <string name="preferences_tilecache_queuelimit_desc">The higher the limit, the more memory is needed. Risk of OOM.</string>

    <string name="preferences_debug_timing">Debug timing</string>
    <string name="preferences_debug_timing_desc">Measure rendering time</string>
<<<<<<< HEAD
=======
    <string name="preferences_rendering_threads">Number of threads to render concurrently</string>
    <string name="preferences_rendering_threads_desc">Minimum 1</string>
>>>>>>> afd18a0f

    <string name="preferences_r4_emergency">Emergency</string>
    <string name="preferences_r4_emergency_desc">Show hospitals, doctors, police etc</string>
    <string name="preferences_r4_accommodation">Accommodation</string>
    <string name="preferences_r4_accommodation_desc">Show hostels, guesthouses, campsites etc</string>
    <string name="preferences_r4_tourism_poi">Tourism</string>
    <string name="preferences_r4_tourism_poi_desc">Show points of interest</string>
    <string name="preferences_r4_shopping">Shopping</string>
    <string name="preferences_r4_shopping_desc">Show shops</string>
    <string name="preferences_r4_amenities">Amenities</string>
    <string name="preferences_r4_amenities_desc">Show amenities???</string>
    <string name="preferences_r4_public_transport">Transport</string>
    <string name="preferences_r4_public_transport_desc">Show transport</string>
    <string name="preferences_r4_food">Food</string>
    <string name="preferences_r4_food_desc">Show restaurants</string>
    <string name="preferences_r4_traffic">Traffic</string>
    <string name="preferences_r4_traffic_desc">Show traffic/transport??</string>
    <string name="preferences_r4_barriers">Barriers</string>
    <string name="preferences_r4_barriers_desc">Show barriers</string>
    <string name="preferences_r4_sports">Sports</string>
    <string name="preferences_r4_sports_desc">Show sports facilities</string>
    <string name="preferences_r4_places">Places</string>
    <string name="preferences_r4_places_desc">Show place names</string>
    <string name="preferences_r4_buildings">Buildings</string>
    <string name="preferences_r4_buildings_desc">Show buildings</string>
    <string name="preferences_r4_nature">Nature</string>
    <string name="preferences_r4_nature_desc">Show natural items</string>
    <string name="preferences_r4_areas">Areas</string>
    <string name="preferences_r4_areas_desc">Show areas</string>
    <string name="preferences_r4_roads">Roads</string>
    <string name="preferences_r4_roads_desc">Show roads</string>
    <string name="preferences_r4_waterbodies">Water</string>
    <string name="preferences_r4_waterbodies_desc">Show lakes, rivers etc</string>

    <string name="dialog_location_title">Coordinates</string>

    <string name="startup_dontshowagain">Don\'t show again</string>
    <string name="startup_message">To run this samples app, you need any map with filename germany.map installed on the sdcard.</string>
    <string name="startup_message_tilestore">To run this sample activity, you need a TMS tile store at /sdcard/tilestore. Sample data in the Samples/data directory.</string>
	<string name="startup_message_multimap">To run this sample activity, you need to download a low-resolution world map first.</string>

</resources><|MERGE_RESOLUTION|>--- conflicted
+++ resolved
@@ -11,13 +11,9 @@
    	<string name="okbutton">OK</string>
 	<string name="downloadnowbutton">OK</string>
 	<string name="rotate_button">Rotate</string>
-<<<<<<< HEAD
-	
-=======
 	<string name="zoomin_button">+</string>
 	<string name="zoomout_button">-</string>
 		
->>>>>>> afd18a0f
 	<string name="latitude">Latitude</string>
 	<string name="longitude">Longitude</string>
 	<string name="zoomlevel">Zoom Level</string>
@@ -47,11 +43,8 @@
 
     <string name="preferences_debug_timing">Debug timing</string>
     <string name="preferences_debug_timing_desc">Measure rendering time</string>
-<<<<<<< HEAD
-=======
     <string name="preferences_rendering_threads">Number of threads to render concurrently</string>
     <string name="preferences_rendering_threads_desc">Minimum 1</string>
->>>>>>> afd18a0f
 
     <string name="preferences_r4_emergency">Emergency</string>
     <string name="preferences_r4_emergency_desc">Show hospitals, doctors, police etc</string>
