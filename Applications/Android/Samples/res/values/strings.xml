--- conflicted
+++ resolved
@@ -7,33 +7,19 @@
     <string name="menu_position_enter_coordinates">Map Position</string>
     <string name="menu_svgclear">Clear SVG icon cache</string>
 
-<<<<<<< HEAD
-	<string name="cancelbutton">Cancel</string>
-   	<string name="okbutton">OK</string>
-	<string name="downloadnowbutton">OK</string>
-
-	<string name="rotate_button">Rotate</string>
-	<string name="rotate_cw_button">CW</string>
-	<string name="rotate_reset_button">Reset</string>
-	<string name="rotate_ccw_button">CCW</string>
-	<string name="zoomin_button">+</string>
-	<string name="zoomout_button">-</string>
-		
-	<string name="latitude">Latitude</string>
-	<string name="longitude">Longitude</string>
-	<string name="zoomlevel">Zoom Level</string>
-=======
     <string name="cancelbutton">Cancel</string>
     <string name="okbutton">OK</string>
     <string name="downloadnowbutton">OK</string>
     <string name="rotate_button">Rotate</string>
+    <string name="rotate_cw_button">CW</string>
+    <string name="rotate_reset_button">Reset</string>
+    <string name="rotate_ccw_button">CCW</string>
     <string name="zoomin_button">+</string>
     <string name="zoomout_button">-</string>
 
     <string name="latitude">Latitude</string>
     <string name="longitude">Longitude</string>
     <string name="zoomlevel">Zoom Level</string>
->>>>>>> 79802690
 
     <string name="preferences_scale">Display Scale</string>
     <string name="preferences_scale_desc">Adjust scale of the map display</string>
