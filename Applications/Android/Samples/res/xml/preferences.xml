--- conflicted
+++ resolved
@@ -30,9 +30,6 @@
         android:summary="@string/preferences_debug_timing_desc"
         android:key="debug_timing"
         android:defaultValue="false" />
-<<<<<<< HEAD
-    <PreferenceCategory android:title="@string/preferences_category_wayfiltering">
-=======
 	<EditTextPreference
 		android:title="@string/preferences_rendering_threads"
 		android:summary="@string/preferences_rendering_threads_desc"
@@ -40,7 +37,6 @@
 		android:key="rendering_threads" />
 
 	<PreferenceCategory android:title="@string/preferences_category_wayfiltering">
->>>>>>> afd18a0f
         <CheckBoxPreference
             android:title="@string/preferences_wayfiltering"
             android:summary="@string/preferences_wayfiltering_desc"
@@ -60,21 +56,6 @@
 		    android:summary="@string/preferences_tilecache_persistence_desc"
 		    android:key="tilecache_persistence"
 		    android:defaultValue="true" />
-<<<<<<< HEAD
-        <CheckBoxPreference
-            android:title="@string/preferences_tilecache_threading"
-            android:summary="@string/preferences_tilecache_threading_desc"
-            android:key="tilecache_threading"
-            android:defaultValue="true" />
-        <EditTextPreference
-            android:defaultValue="4"
-            android:dependency="tilecache_threading"
-            android:title="@string/preferences_tilecache_queuelimit"
-            android:summary="@string/preferences_tilecache_queuelimit_desc"
-            android:inputType="number"
-            android:key="tilecache_queuesize" />
-=======
->>>>>>> afd18a0f
     </PreferenceCategory>
     <PreferenceCategory android:title="Map Style for Rendertheme V4" android:key="renderthememenu">
 
