--- conflicted
+++ resolved
@@ -1,50 +1,46 @@
-/*
- * Copyright 2014, 2015 devemux86
- *
- * This program is free software: you can redistribute it and/or modify it under the
- * terms of the GNU Lesser General Public License as published by the Free Software
- * Foundation, either version 3 of the License, or (at your option) any later version.
- *
- * This program is distributed in the hope that it will be useful, but WITHOUT ANY
- * WARRANTY; without even the implied warranty of MERCHANTABILITY or FITNESS FOR A
- * PARTICULAR PURPOSE. See the GNU Lesser General Public License for more details.
- *
- * You should have received a copy of the GNU Lesser General Public License along with
- * this program. If not, see <http://www.gnu.org/licenses/>.
- */
-package org.mapsforge.applications.android.samples;
-
-import org.mapsforge.map.android.graphics.AndroidGraphicFactory;
-import org.mapsforge.map.layer.download.TileDownloadLayer;
-import org.mapsforge.map.layer.download.tilesource.OnlineTileSource;
-
-/**
- * Shows how to use a custom tile download layer.
- */
-public class DownloadCustomLayerViewer extends DownloadLayerViewer {
-
-	@Override
-	protected void createLayers() {
-		OnlineTileSource onlineTileSource = new OnlineTileSource(new String[]{
-				"otile1.mqcdn.com", "otile2.mqcdn.com", "otile3.mqcdn.com",
-				"otile4.mqcdn.com"}, 80);
-		onlineTileSource.setName("MapQuest").setAlpha(false)
-				.setBaseUrl("/tiles/1.0.0/map/").setExtension("png")
-				.setParallelRequestsLimit(8).setProtocol("http")
-				.setTileSize(256).setZoomLevelMax((byte) 18)
-				.setZoomLevelMin((byte) 0);
-		this.downloadLayer = new TileDownloadLayer(this.tileCaches.get(0),
-				this.mapView.getModel().mapViewPosition, onlineTileSource,
-				AndroidGraphicFactory.INSTANCE);
-		mapView.getLayerManager().getLayers().add(this.downloadLayer);
-<<<<<<< HEAD
-	}
-=======
->>>>>>> afd18a0f
-
-		mapView.getModel().mapViewPosition.setZoomLevelMin(onlineTileSource.getZoomLevelMin());
-		mapView.getModel().mapViewPosition.setZoomLevelMax(onlineTileSource.getZoomLevelMax());
-		mapView.getMapZoomControls().setZoomLevelMin(onlineTileSource.getZoomLevelMin());
-		mapView.getMapZoomControls().setZoomLevelMax(onlineTileSource.getZoomLevelMax());
-	}
-}
+/*
+ * Copyright 2014, 2015 devemux86
+ *
+ * This program is free software: you can redistribute it and/or modify it under the
+ * terms of the GNU Lesser General Public License as published by the Free Software
+ * Foundation, either version 3 of the License, or (at your option) any later version.
+ *
+ * This program is distributed in the hope that it will be useful, but WITHOUT ANY
+ * WARRANTY; without even the implied warranty of MERCHANTABILITY or FITNESS FOR A
+ * PARTICULAR PURPOSE. See the GNU Lesser General Public License for more details.
+ *
+ * You should have received a copy of the GNU Lesser General Public License along with
+ * this program. If not, see <http://www.gnu.org/licenses/>.
+ */
+package org.mapsforge.applications.android.samples;
+
+import org.mapsforge.map.android.graphics.AndroidGraphicFactory;
+import org.mapsforge.map.layer.download.TileDownloadLayer;
+import org.mapsforge.map.layer.download.tilesource.OnlineTileSource;
+
+/**
+ * Shows how to use a custom tile download layer.
+ */
+public class DownloadCustomLayerViewer extends DownloadLayerViewer {
+
+	@Override
+	protected void createLayers() {
+		OnlineTileSource onlineTileSource = new OnlineTileSource(new String[]{
+				"otile1.mqcdn.com", "otile2.mqcdn.com", "otile3.mqcdn.com",
+				"otile4.mqcdn.com"}, 80);
+		onlineTileSource.setName("MapQuest").setAlpha(false)
+				.setBaseUrl("/tiles/1.0.0/map/").setExtension("png")
+				.setParallelRequestsLimit(8).setProtocol("http")
+				.setTileSize(256).setZoomLevelMax((byte) 18)
+				.setZoomLevelMin((byte) 0);
+		this.downloadLayer = new TileDownloadLayer(this.tileCaches.get(0),
+				this.mapView.getModel().mapViewPosition, onlineTileSource,
+				AndroidGraphicFactory.INSTANCE);
+		mapView.getLayerManager().getLayers().add(this.downloadLayer);
+
+		mapView.getModel().mapViewPosition.setZoomLevelMin(onlineTileSource.getZoomLevelMin());
+		mapView.getModel().mapViewPosition.setZoomLevelMax(onlineTileSource.getZoomLevelMax());
+		mapView.getMapZoomControls().setZoomLevelMin(onlineTileSource.getZoomLevelMin());
+		mapView.getMapZoomControls().setZoomLevelMax(onlineTileSource.getZoomLevelMax());
+	}
+}