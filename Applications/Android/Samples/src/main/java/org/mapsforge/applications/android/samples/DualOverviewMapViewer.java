/*
 * Copyright 2010, 2011, 2012, 2013 mapsforge.org
 * Copyright 2014 Ludwig M Brinckmann
 * Copyright 2015 devemux86
 *
 * This program is free software: you can redistribute it and/or modify it under the
 * terms of the GNU Lesser General Public License as published by the Free Software
 * Foundation, either version 3 of the License, or (at your option) any later version.
 *
 * This program is distributed in the hope that it will be useful, but WITHOUT ANY
 * WARRANTY; without even the implied warranty of MERCHANTABILITY or FITNESS FOR A
 * PARTICULAR PURPOSE. See the GNU Lesser General Public License for more details.
 *
 * You should have received a copy of the GNU Lesser General Public License along with
 * this program. If not, see <http://www.gnu.org/licenses/>.
 */
package org.mapsforge.applications.android.samples;

import org.mapsforge.core.graphics.Color;
import org.mapsforge.core.graphics.Paint;
import org.mapsforge.core.graphics.Style;
import org.mapsforge.core.model.BoundingBox;
import org.mapsforge.core.model.LatLong;
import org.mapsforge.map.android.graphics.AndroidGraphicFactory;
import org.mapsforge.map.android.util.MapViewPositionObserver;
import org.mapsforge.map.layer.overlay.Polyline;

/**
 * An activity with a smaller mapview giving the position of the larger map
 * view.
 */
public class DualOverviewMapViewer extends DualMapViewer {
	private MapViewPositionObserver observer;

	@Override
	protected void createMapViews() {
		super.createMapViews();

		this.mapView2.getModel().mapViewPosition.setZoomLevel((byte) 12);

		this.observer = new MapViewPositionObserver(this.mapView.getModel().mapViewPosition,
				this.mapView2.getModel().mapViewPosition) {
			Polyline lastLine;

			@Override
			protected void setCenter() {
				super.setCenter();
<<<<<<< HEAD
				BoundingBox bbox = MapPositionUtil.getBoundingBox(DualOverviewMapViewer.this.mapView.getModel().mapViewPosition.getMapPosition(), DualOverviewMapViewer.this.mapView.getMapRotation(),
						DualOverviewMapViewer.this.mapView.getModel().displayModel.getTileSize(), DualOverviewMapViewer.this.mapView.getDimension());
=======
				BoundingBox bbox = DualOverviewMapViewer.this.mapView.getBoundingBox();
>>>>>>> d54daaf3
				Paint paintStroke = Utils.createPaint(
						AndroidGraphicFactory.INSTANCE.createColor(Color.RED),
						2, Style.STROKE);
				Polyline polygon = new Polyline(paintStroke,
						AndroidGraphicFactory.INSTANCE);
				polygon.getLatLongs().add(
						new LatLong(bbox.minLatitude, bbox.minLongitude));
				polygon.getLatLongs().add(
						new LatLong(bbox.minLatitude, bbox.maxLongitude));
				polygon.getLatLongs().add(
						new LatLong(bbox.maxLatitude, bbox.maxLongitude));
				polygon.getLatLongs().add(
						new LatLong(bbox.maxLatitude, bbox.minLongitude));
				polygon.getLatLongs().add(
						new LatLong(bbox.minLatitude, bbox.minLongitude));
				if (this.lastLine != null) {
					DualOverviewMapViewer.this.mapView2.getLayerManager().getLayers()
							.remove(this.lastLine);
				}
				DualOverviewMapViewer.this.mapView2.getLayerManager()
						.getLayers().add(polygon);
				this.lastLine = polygon;
			}

			@Override
			protected void setZoom() {
				// do not change zoom, the overview stays zoomed out
			}
		};
	}

	@Override
	protected void destroyMapViews() {
		super.destroyMapViews();
		this.observer.removeObserver();
	}

	@Override
	protected int getLayoutId() {
		// provides a layout with two mapViews
		return R.layout.dualoverviewmapviewer;
	}

	/**
	 * @return the screen ratio that the mapview takes up (for cache
	 *         calculation)
	 */
	protected float getScreenRatio() {
		return 1f;
	}

	/**
	 * @return the screen ratio that the mapview takes up (for cache
	 *         calculation)
	 */
	protected float getScreenRatio2() {
		return 0.1f;
	}
}<|MERGE_RESOLUTION|>--- conflicted
+++ resolved
@@ -45,12 +45,7 @@
 			@Override
 			protected void setCenter() {
 				super.setCenter();
-<<<<<<< HEAD
-				BoundingBox bbox = MapPositionUtil.getBoundingBox(DualOverviewMapViewer.this.mapView.getModel().mapViewPosition.getMapPosition(), DualOverviewMapViewer.this.mapView.getMapRotation(),
-						DualOverviewMapViewer.this.mapView.getModel().displayModel.getTileSize(), DualOverviewMapViewer.this.mapView.getDimension());
-=======
-				BoundingBox bbox = DualOverviewMapViewer.this.mapView.getBoundingBox();
->>>>>>> d54daaf3
+				BoundingBox bbox = mapView.getBoundingBox();
 				Paint paintStroke = Utils.createPaint(
 						AndroidGraphicFactory.INSTANCE.createColor(Color.RED),
 						2, Style.STROKE);
