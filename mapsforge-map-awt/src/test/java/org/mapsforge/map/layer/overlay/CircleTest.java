/*
 * Copyright 2010, 2011, 2012, 2013 mapsforge.org
 * Copyright 2014 Ludwig M Brinckmann
 *
 * This program is free software: you can redistribute it and/or modify it under the
 * terms of the GNU Lesser General Public License as published by the Free Software
 * Foundation, either version 3 of the License, or (at your option) any later version.
 *
 * This program is distributed in the hope that it will be useful, but WITHOUT ANY
 * WARRANTY; without even the implied warranty of MERCHANTABILITY or FITNESS FOR A
 * PARTICULAR PURPOSE. See the GNU Lesser General Public License for more details.
 *
 * You should have received a copy of the GNU Lesser General Public License along with
 * this program. If not, see <http://www.gnu.org/licenses/>.
 */
package org.mapsforge.map.layer.overlay;

import org.junit.Assert;
import org.junit.Test;
import org.mapsforge.core.graphics.Canvas;
import org.mapsforge.core.graphics.GraphicFactory;
import org.mapsforge.core.graphics.Paint;
import org.mapsforge.core.model.BoundingBox;
import org.mapsforge.core.model.LatLong;
import org.mapsforge.core.model.Point;
import org.mapsforge.map.awt.graphics.AwtGraphicFactory;
import org.mapsforge.map.model.FixedTileSizeDisplayModel;

public class CircleTest {
	private static final GraphicFactory GRAPHIC_FACTORY = AwtGraphicFactory.INSTANCE;
	private static final int[] TILE_SIZES = { 256, 128, 376, 512, 100 };

	private static Circle createCircle(LatLong latLong, float radius, Paint paintFill, Paint paintStroke) {
		return new Circle(latLong, radius, paintFill, paintStroke);
	}

	private static void verifyInvalidRadius(LatLong latLong, float radius, Paint paintFill, Paint paintStroke) {
		try {
			createCircle(latLong, radius, paintFill, paintStroke);
			Assert.fail();
		} catch (IllegalArgumentException e) {
			Assert.assertTrue(true);
		}
	}

	@Test
	public void constructorTest() {
		LatLong latLong = new LatLong(0, 0);
		int radius = 3;
		Paint paintFill = GRAPHIC_FACTORY.createPaint();
		Paint paintStroke = GRAPHIC_FACTORY.createPaint();

		Circle circle = new Circle(latLong, radius, paintFill, paintStroke);
		Assert.assertEquals(latLong, circle.getPosition());
		Assert.assertEquals(radius, circle.getRadius(), 0);
		Assert.assertEquals(paintFill, circle.getPaintFill());
		Assert.assertEquals(paintStroke, circle.getPaintStroke());

		verifyInvalidRadius(latLong, -1, paintFill, paintStroke);
		verifyInvalidRadius(latLong, Float.NaN, paintFill, paintStroke);
	}

	@Test
	public void drawTest() {
		for (int tileSize : TILE_SIZES) {
			Circle circle = new Circle(null, 0, null, null);
			circle.setDisplayModel(new FixedTileSizeDisplayModel(tileSize));

			BoundingBox boundingBox = new BoundingBox(-1, -1, 1, 1);
			Canvas canvas = GRAPHIC_FACTORY.createCanvas();
			canvas.setBitmap(GRAPHIC_FACTORY.createBitmap(tileSize, tileSize));
			Point point = new Point(0, 0);
			circle.draw(boundingBox, (byte) 0, canvas, point, null);

<<<<<<< HEAD
			circle.setLatLong(new LatLong(0, 0, true));
			circle.draw(boundingBox, (byte) 0, canvas, point, null);
=======
			circle.setLatLong(new LatLong(0, 0));
			circle.draw(boundingBox, (byte) 0, canvas, point);
>>>>>>> ea95dcfd

			circle.setRadius(1);
			circle.draw(boundingBox, (byte) 0, canvas, point, null);

			circle.setPaintFill(GRAPHIC_FACTORY.createPaint());
			circle.draw(boundingBox, (byte) 0, canvas, point, null);

			circle.setPaintStroke(GRAPHIC_FACTORY.createPaint());
			circle.draw(boundingBox, (byte) 0, canvas, point, null);
		}
	}

	@Test
	public void setterTest() {
		LatLong latLong = new LatLong(1, 2);
		Paint paintFill = GRAPHIC_FACTORY.createPaint();
		Paint paintStroke = GRAPHIC_FACTORY.createPaint();

		Circle circle = new Circle(null, 0, null, null);
		Assert.assertNull(circle.getPosition());
		Assert.assertEquals(0, circle.getRadius(), 0);
		Assert.assertNull(circle.getPaintFill());
		Assert.assertNull(circle.getPaintStroke());

		circle.setLatLong(latLong);
		Assert.assertEquals(latLong, circle.getPosition());

		circle.setRadius(1);
		Assert.assertEquals(1, circle.getRadius(), 0);

		circle.setPaintFill(paintFill);
		Assert.assertEquals(paintFill, circle.getPaintFill());

		circle.setPaintStroke(paintStroke);
		Assert.assertEquals(paintStroke, circle.getPaintStroke());
	}
}<|MERGE_RESOLUTION|>--- conflicted
+++ resolved
@@ -23,6 +23,7 @@
 import org.mapsforge.core.model.BoundingBox;
 import org.mapsforge.core.model.LatLong;
 import org.mapsforge.core.model.Point;
+import org.mapsforge.core.model.Rotation;
 import org.mapsforge.map.awt.graphics.AwtGraphicFactory;
 import org.mapsforge.map.model.FixedTileSizeDisplayModel;
 
@@ -70,24 +71,19 @@
 			Canvas canvas = GRAPHIC_FACTORY.createCanvas();
 			canvas.setBitmap(GRAPHIC_FACTORY.createBitmap(tileSize, tileSize));
 			Point point = new Point(0, 0);
-			circle.draw(boundingBox, (byte) 0, canvas, point, null);
+			circle.draw(boundingBox, (byte) 0, canvas, point, Rotation.NULL_ROTATION);
 
-<<<<<<< HEAD
-			circle.setLatLong(new LatLong(0, 0, true));
-			circle.draw(boundingBox, (byte) 0, canvas, point, null);
-=======
 			circle.setLatLong(new LatLong(0, 0));
-			circle.draw(boundingBox, (byte) 0, canvas, point);
->>>>>>> ea95dcfd
+			circle.draw(boundingBox, (byte) 0, canvas, point, Rotation.NULL_ROTATION);
 
 			circle.setRadius(1);
-			circle.draw(boundingBox, (byte) 0, canvas, point, null);
+			circle.draw(boundingBox, (byte) 0, canvas, point, Rotation.NULL_ROTATION);
 
 			circle.setPaintFill(GRAPHIC_FACTORY.createPaint());
-			circle.draw(boundingBox, (byte) 0, canvas, point, null);
+			circle.draw(boundingBox, (byte) 0, canvas, point, Rotation.NULL_ROTATION);
 
 			circle.setPaintStroke(GRAPHIC_FACTORY.createPaint());
-			circle.draw(boundingBox, (byte) 0, canvas, point, null);
+			circle.draw(boundingBox, (byte) 0, canvas, point, Rotation.NULL_ROTATION);
 		}
 	}
 
