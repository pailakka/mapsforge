--- conflicted
+++ resolved
@@ -404,10 +404,6 @@
 
     @Override
     public String toString() {
-<<<<<<< HEAD
-        return "TDWay [id=" + this.id + ", name=" + this.name + ", tags=" + Arrays.toString(this.tags.keySet().toArray()) + ", wayNodes="
-                + Arrays.toString(this.wayNodes) + "]";
-=======
         return "TDWay [id=" + this.id
                 + (this.wayNodes.length > 0 ? (", latitude=" + LatLongUtils.microdegreesToDegrees(this.wayNodes[0].getLatitude())
                 + ", longitude=" + LatLongUtils.microdegreesToDegrees(this.wayNodes[0].getLongitude())) : "")
@@ -419,7 +415,6 @@
                 + (this.wayNodes.length > 0 ? (", latitude=" + LatLongUtils.microdegreesToDegrees(this.wayNodes[0].getLatitude())
                 + ", longitude=" + LatLongUtils.microdegreesToDegrees(this.wayNodes[0].getLongitude())) : "")
                 + ", name=" + this.name + ", tags=" + OSMUtils.tagsToString(this.tags, true) + ", polygon=" + this.shape + "]";
->>>>>>> ce38f700
     }
 
     private void addTags(Map<Short, Object> addendum) {
